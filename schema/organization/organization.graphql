--- conflicted
+++ resolved
@@ -57,7 +57,6 @@
     organization: Organization!
   }
 
-<<<<<<< HEAD
   input OrganizationWhereInput {
     id: ID
     id_not: ID
@@ -93,9 +92,6 @@
    }
 
    enum OrganizationOrderByInput {
-=======
-  enum OrganizationOrderByInput {
->>>>>>> f49c7ca3
     id_ASC
     id_DESC
     name_ASC
@@ -104,11 +100,6 @@
     description_DESC
     apiUrl_ASC
     apiUrl_DESC
-<<<<<<< HEAD
    }
-=======
-  }
->>>>>>> f49c7ca3
-
 
 `